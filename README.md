[![PyPi Package](https://badge.fury.io/py/MultiSim.svg)](https://badge.fury.io/py/MultiSim)
[![License](https://img.shields.io/github/license/JoElfner/multisim.svg)](https://github.com/JoElfner/multisim/blob/master/LICENSE)
[![TravisCI Build](https://travis-ci.com/JoElfner/multisim.svg?branch=master)](https://travis-ci.com/JoElfner/multisim)
[![Appveyor Build](https://ci.appveyor.com/api/projects/status/uc42tex22gkcgaxo/branch/master?svg=true)](https://ci.appveyor.com/project/JoElfner/multisim)
[![CodeCoverage](https://codecov.io/gh/JoElfner/multisim/branch/master/graph/badge.svg)](https://codecov.io/gh/JoElfner/multisim)


----------------

# MultiSim - A simulation tool for energy systems

![MultiSim logo](/doc/figures/logo.svg)

MultiSim is a simulation tool for energy systems consisting of multiple different parts like pipes, storages, valves, heat exchangers, etc.
F.i. technical appliances such as space or water heating appliances can be designed, simulated and optimized.

MultiSim was mainly designed to solve the [convection-diffusion-reaction-equation](https://en.wikipedia.org/wiki/Convection_diffusion_equation#General) but can also be utilized to solve other differential equations.
It features an adaptive step size solver, which is capable of yielding a stable solution even when loads fluctuate vigorously.
Furthermore the solver can handle steps in flow variables due to interference of controllers (f.i. PID).

- **Developer/maintainer:** https://www.linkedin.com/in/johannes-elfner

## Short documentation

The short documentation consists of:
* [Installation instructions](#install)
* Description of available [Components](#components)
* [Getting startet](#getting-started)
* Basic [examples](#Examples)
* Summary of the [validation](#Validation) of the simulation software
* [Known limitations and To-do](#known-limitations-and-to-do)

## Install

To install the newest snapshot of MultiSim:
1. Make a local clone of this repository or download the release to the installation path
2. `cd` the console to the download/clone folder
3. `pip install -e .` to install MultiSim in editable mode or `pip install .` if you want a fixed installation.

The newest snapshot of the branch `master` is always **fully operational**, but may include code which will be deprecated in the next release.
If you want to stick to fixed releases, you can stick to the version published on PyPi and install MultiSim with:
1. `pip install MultiSim`

Fixed releases may be **outdated** by several months, so I recommend cloning this repository.

For slightly more detailed building, distribution and installation instructions, see [INSTALL.rst](INSTALL.rst).

## Components

MultiSim supports different types of components, most notably:
* [Parts](#Basic-parts) which require differential equations to be solved (called "basic parts" hereafter)
* [Connectors and Actuators](#Actuators-and-connectors) which can effect flow variables, either controlled by controllers, stationary or time series based
* [Controllers](#Controllers) which control actuators
* Boundary Conditions like in- and outflows to ambience, both stationary and time series based
* [Compound parts](#Compound-parts) consisting of multiple parts, actuators, controllers and boundary conditions
* [Meters](#Meters) to track process variables of specific important parts/cells and perform basic calculations on-the-fly
* [Utility tools](#Utility-tools) for pre- and postprocessing, plotting, loading and storing data, ...

### Basic parts
The following basic parts are currently available:
* Pipe
* Thermal storage (TES)
* Heat exchanger
    * Numeric (by solution of differential equations)
    * Non-numeric *condensing flue gas* heat exchanger based on fitting an ElasticNet regression to measurement data (*very* specific to the type of HEX)

Parts derived by class inheritance of the basic parts:
* Heated pipe
* Branched pipe, pipe with valve, pipe with pump (these are also compound parts)

### Actuators and connectors
The following actuators and connectors can be installed:
* Three way connector
* Mixing valve/splitting valve/three way valve
* Branch
* Pump
* Connector to ambient conditions/boundary conditions

All actuators/connectors can be controlled by controllers, set to a static value or follow a predefined behaviour by defining a time series.

### Controllers
[parts/controllers](multisim/parts/controllers.py) defines the following controllers:
* PID controller
* Bang–bang controller (also 2 step or on–off controller) with a hysteresis
* Two sensor controller (switch on when sensor 1 is > or < than setpoint 1, switch off when sensor 2 is > or < than setpoint 2)
* Model predictive controller (CHP plant specific to optimally follow a predicted electric profile)

All controllers support setting:
* Fixed setpoints and setting the setpoint to a process variable of another part
* Control variable saturation limits
* Part specific control variable post processing like conversion to a specific value range
* Setting slopes to control variable changes
* Linking controllers to make controller action depend on another controller to construct control chains

PID controllers additionally support semi-automatic tuning by Ziegler-Nichols method.
Thus preferred tuning method for PID controllers is Ziegler-Nichols, since the parameters `Kp_crit` and `T_crit` can be passed directly to the controller while specifying the aggressiveness of the PID controller with rules like `classic` or `pessen-int` (Pessen integral rule).

### Compound parts
Compound parts consisting of multiple other parts and controllers can be found in [parts/part_modules](multisim/parts/part_modules).
Part dimensions, such as pipe diameters, and controller coefficients have been fit to a wide range of flow speeds and temperatures, but may be adjusted if controls show instabilities or if the solver requires too many retries to find a stable solution.
The following compound parts can be used:
* Gas boiler
* Chp plant, also with flue gas heat exchanger (based on fitting a model to manufacturer specific measurement data)
* Consumer appliances
    * Space heating
    * State-of-the-art water heating
    * Low exergy water heating

New parts and controllers can be added either by defining completely new classes or by inheriting from existing parts.

### Meters
There is also a list of [**sensors/meters**](multisim/_utility/meters.py) which can be "installed" at any (numeric) cell of each part to track the state of this cell or perform calculations like energy flows, cumulated mass and energy flows etc. on the fly, such as:
* Temperature sensor
* Mass flow sensor
* Heat meter (power, mass flow, volume flow, temperature of hot and cold part, cumulated values)

### Utility tools
The file [utility_functions](multisim/utility_functions.py) provides methods for pre- and post-processing of input/output data and basic plotting/statistic analysis. Also methods to open the `*.hdf5` files, which are used to store the results on disk, are provided.

**But**: `utility_functions.py` requires **heavy** refactoring!! This is scheduled for the next release.

Some parts have already been refactored to [multisim/_utility/](multisim/_utility):
* [Meters](multisim/_utility/meters.py), also see section [Meters](#Meters)
* [plotting](multisim/_utility/plotting.py) provides basic plotting methods for validation and heatmap plots and also some formatting helpers. More will be added soon.
* [Statistical error measures](multisim/_utility/stat_error_measures.py) provides basic error measures useful for validation, such as the (adjusted) coefficient of determination, MSE, RMSE, CV(RMSE), NME, ...

## Getting started
Import MultiSim and create your simulation environment instance with:
```python
import multisim as ms

my_sim = ms.SimEnv()
```

Now simply follow the detailed step-by-step instructions printed to the console.

## Examples
We will cover three basic examples in this section, all covering the temperature control of a three-way-valve flowing into a thermal energy storage (TES):
1. A [stable PID controller](#Stable-PID-controller) (loop tuned with Ziegler-Nichols)
2. An [instable PID controller](#Instable-PID-controller). Stable at first for small steps in the process variable, but instable with persisting oscillations for larger steps.
<<<<<<< HEAD
3. A [bang-bang controller](#Bang-bang-controller) to control the pump.
=======
3. A [bang-bang controller](#Bang-bang controller) to control the pump.
>>>>>>> cfbf0389

The appliance/setup to simulate is, in all three cases, the following:

![example scheme PID](/doc/examples/figures/example_scheme_PID.svg)

With the temperature of the water flowing into port B of 'pipe_in' describing a step from 50.0 °C to 85.0 °C after 300 s.

### Stable PID controller
This small example covers controlling the mixing temperature of the three-way-valve via a stable PID controller.
The PID controller is tuned using the class Ziegler-Nichols rule.

The full executable example as a Python script can be found at [doc/examples/basic_loop_w_stable_pid.py](doc/examples/basic_loop_w_stable_pid.py).

To set up the simulation environment, first start by loading the required modules and defining boundary conditions like the temperatures and temperature time series:
```python
import matplotlib as mpl
import matplotlib.pyplot as plt
import pandas as pd

import multisim as ms

# define temperatures
sp_pid = 40.0  # setpoint for the PID in degree celsius
theta_low = 20.0  # degree celsius
theta_high = pd.Series(
    data=50.0, index=pd.date_range('2021-01-01', periods=1000, freq='1s')
)
theta_high.iloc[300:] = 85.0
```

Now create an instance of the simulation environment, and set some basic options:
```python
# create simulation environment
my_sim = ms.Models()
# set disksaving, simulatiion timeframe and solver
my_sim.set_disksaving(save=True, start_date='infer', sim_name='sim_a')
my_sim.set_timeframe(timeframe=900, adaptive_steps=True)
my_sim.set_solver(solver='heun', allow_implicit=False)
```

Next define specifications for pipes and the ports at each pipe. Dimensions can be set individually for each port. In this case all ports and parts share the same specifications.
```python
# define pipe specifications for all pipes and ports
pipe_specs = {'all': {'pipe_type': 'EN10255_medium', 'DN': 'DN25'}}
# set general specifications for all parts
general_specs = dict(
    insulation_thickness=1e-2,  # insulation around pipe in meters
    insulation_lambda=0.035,  # insulation heat conductivity in W/(m*K)
    T_init=theta_low,  # initial temperature of all cells
    T_amb=theta_low,  # ambient temperature of all parts
    material='carbon_steel',
    pipe_specs=pipe_specs,
)
```

Now add the parts to the simulation environment:
```python
my_sim.add_part(  # add pipe_in with the valve to control
    part=ms.ap.PipeWith3wValve,
    name='pipe_in',
    length=2.0,  # in meters
    grid_points=20,  # number of numeric cells to calculate
    valve_location=5,  # location of the three-way-valve in grid_points
    start_portA_opening=0.5,  # initialize the valve
    lower_limit=0.0,  # lower limit for the valve, can be 0 <= x < 1
    upper_limit=1.0,  # upper limit for the valve, can be 0 < x <= 1
    **general_specs,
)
my_sim.add_part(
    part=ms.ap.Tes,  # add a thermal energy storage
    name='TES',
    volume=0.5,  # volume in m**3
    grid_points=20,
    outer_diameter=1.0,  # outer diameter in meters
    shell_thickness=5e-3,  # shell/casing thickness in meters
    new_ports=None,  # add no additional ports/connectors
    **general_specs,
)
my_sim.add_part(
    part=ms.ap.PipeWithPump,  # add a pipe with a pump
    name='pipe_out',
    length=1.0,
    grid_points=10,
    start_massflow=0.75,  # initialize massflow in kg/s
    ctrl_required=False,  # set to constant or time series based
    const_val=0.75,  # constant massflow
    **general_specs,
)
```

Add open ports (connections to ambient conditions, connections crossing the
control volume of the simulation environment, other boundary conditions (BC)).
Open ports can be either constant or time series based.
```python
my_sim.add_open_port('BC_theta_low', constant=True, temperature=theta_low)
my_sim.add_open_port('BC_theta_high', constant=False, temperature=theta_high)
my_sim.add_open_port('BC_out', constant=True, temperature=theta_low)
```

Connect parts at ports and also boundary conditions to parts:
```python
my_sim.connect_ports(
    first_part='BoundaryCondition',
    first_port='BC_theta_low',
    scnd_part='pipe_in',
    scnd_port='B',
)
my_sim.connect_ports(
    first_part='BoundaryCondition',
    first_port='BC_theta_high',
    scnd_part='pipe_in',
    scnd_port='A',
)
my_sim.connect_ports(
    first_part='pipe_in', first_port='AB', scnd_part='TES', scnd_port='in',
)
my_sim.connect_ports(
    first_part='TES', first_port='out', scnd_part='pipe_out', scnd_port='in',
)
my_sim.connect_ports(
    first_part='pipe_out',
    first_port='out',
    scnd_part='BoundaryCondition',
    scnd_port='BC_out',
)
```

Add and set PID control to control the 3-way-valve.
Nomenclature: setpoint (SP), control variable (CV), process variable (PV).
For this, the critical coefficient `Kp_crit` causing permanent oscillations and the period of the oscillations `T_crit` have to be estimated before. This can be done by increasing `Kp` of a PID controller set to `loop_tuning='manual'` and `terms='P'` until oscillations after a step start pertaining.
```python
my_sim.add_control(
    ms.ap.PID,
    name='pid_valve',
    actuator='pipe_in',  # controlled actuator
    process_CV_mode='part_specific',  # allow post-processing of CV in part
    CV_saturation=(0.0, 1.0),  # clip CV
    controlled_part='pipe_in',  # part where the PV is found
    controlled_port=-1,  # port or cell where the PV is found in its part
    reference_part='none',  # use another part as source of the SP
    setpoint=sp_pid,  # use defined constant value
    sub_controller=False,  # controller action is not depending on another ctrl
    off_state=0.0,  # which value shows that the controller is off?
    time_domain='discrete',  # integral and derivative calculation type
    deadtime=0.0,  # in seconds
    slope=(-0.1, 0.1),  # in units/s
    invert=False,  # invert action to allow reversed operation
    terms='PID',  # which coefficients to use
    loop_tuning='ziegler-nichols',  # semi-automatic loop tuning or manual?
    rule='classic',  # loop tuning rule
    Kp_crit=0.025,  # critical Kp value
    T_crit=5.0,  # period of the oscillations in seconds
    filter_derivative=False,  # low pass filter of the derivative term
    anti_windup=1.0,  # anti windup for the integral term
)
```

Initialize simulation (set up parts and controllers, preallocate arrays,
calculate topology...) and run it:
```python
my_sim.initialize_sim()
my_sim.start_sim()
```

Add meters:
```python
meters = ms.Meters(my_sim, start_time=theta_high.index[0])
meters.temperature(name='theta_mix', part='pipe_in', cell=-1)
meters.heat_meter(
    name='hm',
    warm_part='pipe_in',
    warm_cell=-1,
    cold_part='pipe_out',  # massflows will be calculted on the cold cell
    cold_cell=0,
)
meters.massflow(name='mflow_A', part='pipe_in', cell=0)
meters.massflow(name='mflow_AB', part='pipe_in', cell=-1)
```

return results as a dictionary of kind `{part:{'res': temperatures, 'dm': massflows}}`:
```python
results = my_sim.return_stored_data()
```

For plotting of the results, define the plot index:
```python
plot_idx = results['TES']['res'].index
```

Now plot the temperatures and massflows of the valve respectively of part `'pipe_in'`:
```python
fig_valve, (ax_valve_flow, ax_valve_theta) = plt.subplots(
    1, 2, sharex=True, figsize=(16 / 2.54, 6 / 2.54)
)
# plot massflows
ax_valve_flow.plot(
    plot_idx, results['meters']['mflow_A'], label=r'$\dot{m}$ port A'
)
ax_valve_flow.plot(
    plot_idx,
    results['meters']['mflow_AB'].sub(results['meters']['mflow_A'].values),
    label=r'$\dot{m}$ port B',
)
ax_valve_flow.plot(
    plot_idx, results['meters']['mflow_AB'], label=r'$\dot{m}$ total'
)
# plot temperatures
ax_valve_theta.hlines(
    theta_low, plot_idx[0], plot_idx[-1], label=r'$\theta$ port A'
)
ax_valve_theta.plot(
    plot_idx, theta_high.reindex(plot_idx), label=r'$\theta$ port B'
)
ax_valve_theta.plot(
    plot_idx, results['meters']['theta_mix'], label=r'$\theta$ mix'
)
# legends, ax labels, formatting and layout
ax_valve_flow.legend()
ax_valve_theta.legend(loc='center right')
ax_valve_flow.set_ylabel(r'massflow $\dot{m}$ in kg/s')
ax_valve_theta.set_ylabel(r'temperataure $\theta$ in °C')
ax_valve_flow.set_xlabel('simulation time in min:s')
ax_valve_theta.set_xlabel('simulation time in min:s')
ax_valve_flow.xaxis.set_major_formatter(mpl.dates.DateFormatter('%M:%S'))
fig_valve.tight_layout(pad=0.1)
```
As you can see, the PID tuned with the Ziegler-Nichols method reaches the new SP quite fast and stable with only minor oscillations:
![Valve temperature and massflow](/doc/examples/figures/basic_example_valve.svg)

And finally plot a heatmap of the TES temperature:
```python
# resample and select every second point in y-axis to reduce plot size:
tes_heatmap_rs = results['TES']['res'].resample('5s').mean().iloc[:, ::2]

fig_tes = plt.figure(figsize=(16.0 / 2.54, 6.0 / 2.54))
ax_tes = fig_tes.gca()

ms.plotting.heatmap_from_df(
    tes_heatmap_rs,
    ax=ax_tes,
    ylabel=('TES height', 'm'),
    cbar=True,
    cbar_label=(r'Temperature\; $\theta$', '°C'),
    vmin=20.0,
    plt_kwds={'shading': 'gouraud'},
)
```
Which yields the temperature of the TES over the time:
![TES temperature](/doc/examples/figures/basic_example_tes.png)


### Instable PID controller
Now we'll try what happens when we switch to manual loop tuning and increase the `Kp` coefficient to be slighty `Kp > Kp_crit`.
Furthermore we add small integral and derivative terms `Ki` and `Kd`.

You can find the full executable example as a Python script at [doc/examples/basic_loop_w_instable_pid.py](doc/examples/basic_loop_w_instable_pid.py).

The only change compared to the previous stable PID example is within the controller construction in the following lines:
```python
my_sim.add_control(
    ms.ap.PID,
    name='pid_valve',
    actuator='pipe_in',  # controlled actuator
    process_CV_mode='part_specific',  # allow post-processing of CV in part
    CV_saturation=(0.0, 1.0),  # clip CV
    controlled_part='pipe_in',  # part where the PV is found
    controlled_port=-1,  # port or cell where the PV is found in its part
    reference_part='none',  # use another part as source of the SP
    setpoint=sp_pid,  # use defined constant value
    sub_controller=False,  # controller action is not depending on another ctrl
    off_state=0.0,  # which value shows that the controller is off?
    time_domain='discrete',  # integral and derivative calculation type
    deadtime=0.0,  # in seconds
    slope=(-0.1, 0.1),  # in units/s
    invert=False,  # invert action to allow reversed operation
    terms='PID',  # which coefficients to use
    loop_tuning='ziegler-nichols',  # semi-automatic loop tuning or manual?
    rule='classic',  # loop tuning rule
    Kp_crit=0.025,  # critical Kp value
    T_crit=5.0,  # period of the oscillations in seconds
    filter_derivative=False,  # low pass filter of the derivative term
    anti_windup=1.0,  # anti windup for the integral term
)
```

Now the PID is stable at first and reaches equilibrium even faster than the stable PID. But this comes at the cost of persistent instability once a larger step in the PV is introduced, such as after 5 minutes:
![Instable valve temperature and massflow](/doc/examples/figures/basic_example_valve_instable.svg)

Since the amplitude of the oscillations is still small and the product of the period with the massflow small compared to the TES volume, the effect on the temperature in the TES is negligible:
![TES temperature instable](/doc/examples/figures/basic_example_tes_instable.png)

Assuming in more complex systems other controllers are relying on a stable output of this controller, even oscillations this small my cause a chain reaction leading to an undesired behavior of the complete system. Furthermore instabilities may cause the solver to require much smaller steps to solve the differential equations.

### Bang-bang controller

## Validation

MultiSim has been fully validated following standard ANSI/BPI-2400-S-2015. A stricter set of statistic measures than provided in the standard has been used.

Since MultiSim was part of a PhD thesis, validation results will be added as soon as the thesis has been published (approximately December 2021).

One of the systems simulated to validate MultiSim, was the following heating and PWH (potable water hot) appliance:

![validation appliance scheme](/doc/figures/sim_valild_chp_scheme.svg)

The 2D-KDE prediction-realization plot, created with [multisim.plotting.prediction_realization_2d_kde](multisim/utility/plotting.py) shows that almost all points lie close to the halving diagonal:

![validation appliance kde](/doc/figures/valid_chp_kde_en.svg)
This is also confirmed by the statistical error measures in the plots. The coefficient of determination is, in both cases, `>0.9`. ANSI defines validation bounds of `CV(RMSE) <= 0.3` and `|NME| <= 0.05`. Both bounds are satisfied.

Finally, the heatmap plot of the TES temperature, plotted with [multisim.plotting.heatmap_from_df](multisim/utility/plotting.py), shows only minor differences:

![validation appliance heatmap](/doc/figures/valid_chp_tes_temperature_en.png)

Further validation results of other parts and with more plots will be added to the full documentation as soon as everything is officially published and can be referenced.

## Known limitations and To-do

Even though MultiSim is **fully operational**, many things have to be *refactored*,
*replaced*, *improved* or *deprecated*. Especially the core class `SimEnv` and the
most basic parts like pipes and TES require a general overhaul. Thus
enhancements should start here.

Furthermore current tests used for TDD are based on **proprietary measurement
data**. Thus these tests **cannot be published**. Hence tests included in this
public GitHub repo are merely truncated stumps. Using free data to integrate
extensive tests will be an important step.

The documentation is currently missing but will be added step by step.

Other enhancements could be:

1. Extend the tests using `pytest` with non-proprietary data.

2. Implementing the implicit differential equation solver in numba to speed things up considerably. Implicit solving is currently slowing down the simulation progress.

3. Move the outer explicit solver loop to numba. This should also improve the performance by several percent points.

4. Check if local Nusselt number calculation is implemented in each relevant part.

5. Fully implement parts with compound structures.

6. Refactor type checks during part-adding as much as possible, using `@property` may help. Move away from using to many `kwargs`-based arguments. Include more specific type hints and default args handling.

7. Move to Python 3.8, using type hints and assignment expressions.

8. There is a lot of chaos in `utility_functions`. This needs some heavy refactoring and tidying.

9. Write a documentation.

MultiSim depends mainly on `numpy`, `numba`, `pandas`, `scipy`, and
`matplotlib`. For some parts `scikit-learn` is a dependency.<|MERGE_RESOLUTION|>--- conflicted
+++ resolved
@@ -138,11 +138,7 @@
 We will cover three basic examples in this section, all covering the temperature control of a three-way-valve flowing into a thermal energy storage (TES):
 1. A [stable PID controller](#Stable-PID-controller) (loop tuned with Ziegler-Nichols)
 2. An [instable PID controller](#Instable-PID-controller). Stable at first for small steps in the process variable, but instable with persisting oscillations for larger steps.
-<<<<<<< HEAD
 3. A [bang-bang controller](#Bang-bang-controller) to control the pump.
-=======
-3. A [bang-bang controller](#Bang-bang controller) to control the pump.
->>>>>>> cfbf0389
 
 The appliance/setup to simulate is, in all three cases, the following:
 
